--- conflicted
+++ resolved
@@ -16,10 +16,7 @@
 from Orange.widgets.settings import (Setting, DomainContextHandler,
                                      ContextSetting)
 from Orange.canvas.utils import environ
-<<<<<<< HEAD
-from Orange.base import Learner
-=======
->>>>>>> b1e70efa
+
 from Orange.data import Table, filter
 from Orange.data.sql.table import SqlTable, LARGE_TABLE, DEFAULT_SAMPLE_TIME
 from Orange.statistics.distribution import get_distribution

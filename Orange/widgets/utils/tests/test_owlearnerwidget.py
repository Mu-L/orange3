--- conflicted
+++ resolved
@@ -151,11 +151,7 @@
         self.assertEqual(info._StateInfo__input_summary.brief, summary)
         self.assertEqual(info._StateInfo__input_summary.details, details)
         self.send_signal(widget.Inputs.data, None)
-<<<<<<< HEAD
         self.assertIsInstance(info._StateInfo__input_summary, StateInfo.Empty)
-        self.assertEqual(info._StateInfo__input_summary.details, no_input)
-=======
-        self.assertEqual(info._StateInfo__input_summary.brief, "-")
         self.assertEqual(info._StateInfo__input_summary.details, no_input)
 
     def test_invalid_number_of_targets(self):
@@ -205,5 +201,4 @@
         self.assertTrue(error.is_shown())
 
         self.send_signal(w.Inputs.data, None)
-        self.assertFalse(error.is_shown())
->>>>>>> 6b465291
+        self.assertFalse(error.is_shown())